[package]
name = "shimmy"
version = "1.7.1"
edition = "2021"
license = "MIT"
description = "Lightweight sub-5MB Ollama alternative with native SafeTensors support. No Python dependencies, 2x faster loading. Now with GitHub Spec-Kit integration for systematic development."
homepage = "https://github.com/Michael-A-Kuykendall/shimmy"
repository = "https://github.com/Michael-A-Kuykendall/shimmy"
readme = "README.md"
keywords = ["llm", "local-ai", "inference", "server", "api"]
categories = ["command-line-utilities", "web-programming::http-server"]
authors = ["Michael A. Kuykendall <michaelallenkuykendall@gmail.com>"]
include = [
    "src/**/*",
    "templates/**/*",
    "Cargo.toml",
    "Cargo.lock",
    "README.md",
    "LICENSE",
    "build.rs"
]

[features]
default = ["huggingface", "llama"]  # Now with working Windows MSVC support via shimmy-llama-cpp-2
# Engine backends
llama = ["dep:shimmy-llama-cpp-2"]
huggingface = [] # Python integration, no additional Rust deps
mlx = [] # Apple MLX integration for Metal GPU acceleration on Apple Silicon
# GPU acceleration backends for llama.cpp
llama-cuda = ["llama", "shimmy-llama-cpp-2/cuda"] # NVIDIA CUDA GPU acceleration
llama-vulkan = ["llama"] # Vulkan GPU acceleration (cross-platform)
llama-opencl = ["llama"] # OpenCL GPU acceleration (AMD, Intel, etc.)
# Convenience feature sets
fast = ["huggingface"] # Fast compilation - no C++ deps
full = ["huggingface", "llama", "mlx"] # Full compilation - includes all backends
gpu = ["huggingface", "llama-cuda", "llama-vulkan", "llama-opencl"] # GPU-optimized build
apple = ["huggingface", "mlx"] # Apple Silicon optimized - MLX + HuggingFace
coverage = ["huggingface"] # Coverage testing - minimal deps for faster builds

[dependencies]
anyhow = "1"
axum = { version = "0.7", features = ["http1","json","ws"] }
async-trait = "0.1"
bytes = "1"
chrono = { version = "0.4", features = ["serde"] }
clap = { version = "4", features = ["derive"] }
futures-util = "0.3"
lazy_static = "1.5"
memmap2 = "0.9"
minijinja = { version = "2", features = ["loader"] }
parking_lot = "0.12"
rand = "0.8"
safetensors = "0.4"
serde = { version = "1", features = ["derive"] }
serde_json = "1"
sys-info = "0.9"
sysinfo = "0.30"
tempfile = "3"
thiserror = "1"
tokio = { version = "1", features = ["macros","rt-multi-thread","signal","process","fs"] }
tokio-stream = "0.1"
tracing = "0.1"
tracing-subscriber = { version = "0.3.20", features = ["env-filter"] }
uuid = { version = "1", features = ["v4", "serde"] }
dirs = "5.0"
reqwest = { version = "0.11", features = ["json", "rustls-tls"], default-features = false }

<<<<<<< HEAD
<<<<<<< HEAD
# llama.cpp bindings (optional) - using published shimmy packages with Windows MSVC CUDA + macOS ARM64 + MoE CPU offloading fixes
shimmy-llama-cpp-2 = { version = "0.1.123", optional = true, default-features = false }
=======
=======
>>>>>>> 67bb6af6
# llama.cpp bindings (optional) - using forked version with Windows MSVC CUDA + macOS ARM64 + MoE CPU offloading fixes
llama-cpp-2 = { version = "0.1.122", git = "https://github.com/Michael-A-Kuykendall/llama-cpp-rs", branch = "feat/moe-cpu-offload", optional = true, default-features = false }

# Use forked llama-cpp-2 with Windows MSVC CUDA stdbool.h + macOS ARM64 i8mm compatibility fixes
# TESTING: Using local path for MoE CPU offloading feature development
# [patch.crates-io]
# llama-cpp-2 = { path = "../llama-cpp-rs/llama-cpp-2" }
<<<<<<< HEAD
>>>>>>> main
=======
>>>>>>> 67bb6af6

[dev-dependencies]
tokio-tungstenite = "0.20"
criterion = { version = "0.5", features = ["html_reports"] }
serial_test = "3.0"  # For serializing tests that use global state
# Additional dependencies for mock testing infrastructure
tempfile = "3"  # For creating temporary test directories
rand = "0.8"    # For randomized testing scenarios (already in main deps)
# Note: tempfile is already in main dependencies, rand is already in main dependencies

[profile.release]
lto = true
codegen-units = 1
opt-level = "z"

# Optimize build times for development
[profile.dev]
opt-level = 1
debug = true

# Faster builds for dependencies
[profile.dev.package."*"]
opt-level = 2
debug = false

# Benchmark configuration
[[bench]]
name = "model_loading"
harness = false

[[bench]]
name = "generation_performance"
harness = false

<|MERGE_RESOLUTION|>--- conflicted
+++ resolved
@@ -1,119 +1,107 @@
-[package]
-name = "shimmy"
-version = "1.7.1"
-edition = "2021"
-license = "MIT"
-description = "Lightweight sub-5MB Ollama alternative with native SafeTensors support. No Python dependencies, 2x faster loading. Now with GitHub Spec-Kit integration for systematic development."
-homepage = "https://github.com/Michael-A-Kuykendall/shimmy"
-repository = "https://github.com/Michael-A-Kuykendall/shimmy"
-readme = "README.md"
-keywords = ["llm", "local-ai", "inference", "server", "api"]
-categories = ["command-line-utilities", "web-programming::http-server"]
-authors = ["Michael A. Kuykendall <michaelallenkuykendall@gmail.com>"]
-include = [
-    "src/**/*",
-    "templates/**/*",
-    "Cargo.toml",
-    "Cargo.lock",
-    "README.md",
-    "LICENSE",
-    "build.rs"
-]
-
-[features]
-default = ["huggingface", "llama"]  # Now with working Windows MSVC support via shimmy-llama-cpp-2
-# Engine backends
-llama = ["dep:shimmy-llama-cpp-2"]
-huggingface = [] # Python integration, no additional Rust deps
-mlx = [] # Apple MLX integration for Metal GPU acceleration on Apple Silicon
-# GPU acceleration backends for llama.cpp
-llama-cuda = ["llama", "shimmy-llama-cpp-2/cuda"] # NVIDIA CUDA GPU acceleration
-llama-vulkan = ["llama"] # Vulkan GPU acceleration (cross-platform)
-llama-opencl = ["llama"] # OpenCL GPU acceleration (AMD, Intel, etc.)
-# Convenience feature sets
-fast = ["huggingface"] # Fast compilation - no C++ deps
-full = ["huggingface", "llama", "mlx"] # Full compilation - includes all backends
-gpu = ["huggingface", "llama-cuda", "llama-vulkan", "llama-opencl"] # GPU-optimized build
-apple = ["huggingface", "mlx"] # Apple Silicon optimized - MLX + HuggingFace
-coverage = ["huggingface"] # Coverage testing - minimal deps for faster builds
-
-[dependencies]
-anyhow = "1"
-axum = { version = "0.7", features = ["http1","json","ws"] }
-async-trait = "0.1"
-bytes = "1"
-chrono = { version = "0.4", features = ["serde"] }
-clap = { version = "4", features = ["derive"] }
-futures-util = "0.3"
-lazy_static = "1.5"
-memmap2 = "0.9"
-minijinja = { version = "2", features = ["loader"] }
-parking_lot = "0.12"
-rand = "0.8"
-safetensors = "0.4"
-serde = { version = "1", features = ["derive"] }
-serde_json = "1"
-sys-info = "0.9"
-sysinfo = "0.30"
-tempfile = "3"
-thiserror = "1"
-tokio = { version = "1", features = ["macros","rt-multi-thread","signal","process","fs"] }
-tokio-stream = "0.1"
-tracing = "0.1"
-tracing-subscriber = { version = "0.3.20", features = ["env-filter"] }
-uuid = { version = "1", features = ["v4", "serde"] }
-dirs = "5.0"
-reqwest = { version = "0.11", features = ["json", "rustls-tls"], default-features = false }
-
-<<<<<<< HEAD
-<<<<<<< HEAD
-# llama.cpp bindings (optional) - using published shimmy packages with Windows MSVC CUDA + macOS ARM64 + MoE CPU offloading fixes
-shimmy-llama-cpp-2 = { version = "0.1.123", optional = true, default-features = false }
-=======
-=======
->>>>>>> 67bb6af6
-# llama.cpp bindings (optional) - using forked version with Windows MSVC CUDA + macOS ARM64 + MoE CPU offloading fixes
-llama-cpp-2 = { version = "0.1.122", git = "https://github.com/Michael-A-Kuykendall/llama-cpp-rs", branch = "feat/moe-cpu-offload", optional = true, default-features = false }
-
-# Use forked llama-cpp-2 with Windows MSVC CUDA stdbool.h + macOS ARM64 i8mm compatibility fixes
-# TESTING: Using local path for MoE CPU offloading feature development
-# [patch.crates-io]
-# llama-cpp-2 = { path = "../llama-cpp-rs/llama-cpp-2" }
-<<<<<<< HEAD
->>>>>>> main
-=======
->>>>>>> 67bb6af6
-
-[dev-dependencies]
-tokio-tungstenite = "0.20"
-criterion = { version = "0.5", features = ["html_reports"] }
-serial_test = "3.0"  # For serializing tests that use global state
-# Additional dependencies for mock testing infrastructure
-tempfile = "3"  # For creating temporary test directories
-rand = "0.8"    # For randomized testing scenarios (already in main deps)
-# Note: tempfile is already in main dependencies, rand is already in main dependencies
-
-[profile.release]
-lto = true
-codegen-units = 1
-opt-level = "z"
-
-# Optimize build times for development
-[profile.dev]
-opt-level = 1
-debug = true
-
-# Faster builds for dependencies
-[profile.dev.package."*"]
-opt-level = 2
-debug = false
-
-# Benchmark configuration
-[[bench]]
-name = "model_loading"
-harness = false
-
-[[bench]]
-name = "generation_performance"
-harness = false
-
+[package]
+name = "shimmy"
+version = "1.7.1"
+edition = "2021"
+license = "MIT"
+description = "Lightweight sub-5MB Ollama alternative with native SafeTensors support. No Python dependencies, 2x faster loading. Now with GitHub Spec-Kit integration for systematic development."
+homepage = "https://github.com/Michael-A-Kuykendall/shimmy"
+repository = "https://github.com/Michael-A-Kuykendall/shimmy"
+readme = "README.md"
+keywords = ["llm", "local-ai", "inference", "server", "api"]
+categories = ["command-line-utilities", "web-programming::http-server"]
+authors = ["Michael A. Kuykendall <michaelallenkuykendall@gmail.com>"]
+include = [
+    "src/**/*",
+    "templates/**/*",
+    "Cargo.toml",
+    "Cargo.lock",
+    "README.md",
+    "LICENSE",
+    "build.rs"
+]
+
+[features]
+default = ["huggingface"]  # Temporarily disable llama due to Windows MSVC stdbool.h issue - will fix in v1.7.2
+# Engine backends  
+llama = ["dep:llama-cpp-2"]
+huggingface = [] # Python integration, no additional Rust deps
+mlx = [] # Apple MLX integration for Metal GPU acceleration on Apple Silicon
+# GPU acceleration backends for llama.cpp
+llama-cuda = ["llama", "llama-cpp-2/cuda"] # NVIDIA CUDA GPU acceleration
+llama-vulkan = ["llama"] # Vulkan GPU acceleration (cross-platform)
+llama-opencl = ["llama"] # OpenCL GPU acceleration (AMD, Intel, etc.)
+# Convenience feature sets
+fast = ["huggingface"] # Fast compilation - no C++ deps
+full = ["huggingface", "llama", "mlx"] # Full compilation - includes all backends
+gpu = ["huggingface", "llama-cuda", "llama-vulkan", "llama-opencl"] # GPU-optimized build
+apple = ["huggingface", "mlx"] # Apple Silicon optimized - MLX + HuggingFace
+coverage = ["huggingface"] # Coverage testing - minimal deps for faster builds
+
+[dependencies]
+anyhow = "1"
+axum = { version = "0.7", features = ["http1","json","ws"] }
+async-trait = "0.1"
+bytes = "1"
+chrono = { version = "0.4", features = ["serde"] }
+clap = { version = "4", features = ["derive"] }
+futures-util = "0.3"
+lazy_static = "1.5"
+memmap2 = "0.9"
+minijinja = { version = "2", features = ["loader"] }
+parking_lot = "0.12"
+rand = "0.8"
+safetensors = "0.4"
+serde = { version = "1", features = ["derive"] }
+serde_json = "1"
+sys-info = "0.9"
+sysinfo = "0.30"
+tempfile = "3"
+thiserror = "1"
+tokio = { version = "1", features = ["macros","rt-multi-thread","signal","process","fs"] }
+tokio-stream = "0.1"
+tracing = "0.1"
+tracing-subscriber = { version = "0.3.20", features = ["env-filter"] }
+uuid = { version = "1", features = ["v4", "serde"] }
+dirs = "5.0"
+reqwest = { version = "0.11", features = ["json", "rustls-tls"], default-features = false }
+
+# llama.cpp bindings (optional) - using forked version with Windows MSVC CUDA + macOS ARM64 + MoE CPU offloading fixes
+llama-cpp-2 = { version = "0.1.122", git = "https://github.com/Michael-A-Kuykendall/llama-cpp-rs", branch = "feat/moe-cpu-offload", optional = true, default-features = false }
+
+# Use forked llama-cpp-2 with Windows MSVC CUDA stdbool.h + macOS ARM64 i8mm compatibility fixes
+# TESTING: Using local path for MoE CPU offloading feature development
+# [patch.crates-io]
+# llama-cpp-2 = { path = "../llama-cpp-rs/llama-cpp-2" }
+
+[dev-dependencies]
+tokio-tungstenite = "0.20"
+criterion = { version = "0.5", features = ["html_reports"] }
+# Additional dependencies for mock testing infrastructure
+tempfile = "3"  # For creating temporary test directories
+rand = "0.8"    # For randomized testing scenarios (already in main deps)
+# Note: tempfile is already in main dependencies, rand is already in main dependencies
+
+[profile.release]
+lto = true
+codegen-units = 1
+opt-level = "z"
+
+# Optimize build times for development
+[profile.dev]
+opt-level = 1
+debug = true
+
+# Faster builds for dependencies
+[profile.dev.package."*"]
+opt-level = 2
+debug = false
+
+# Benchmark configuration  
+[[bench]]
+name = "model_loading"
+harness = false
+
+[[bench]]
+name = "generation_performance"
+harness = false
+