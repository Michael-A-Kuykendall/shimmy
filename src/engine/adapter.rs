use anyhow::Result;
use async_trait::async_trait;

use super::{GenOptions, InferenceEngine, LoadedModel, ModelSpec};

#[cfg(feature = "huggingface")]
use super::{UniversalEngine, UniversalModel, UniversalModelSpec};

/// Universal adapter that bridges legacy and new engine interfaces
pub struct InferenceEngineAdapter {
    #[cfg(feature = "huggingface")]
    huggingface_engine: super::huggingface::HuggingFaceEngine,
    #[cfg(feature = "llama")]
    llama_engine: super::llama::LlamaEngine,
    #[cfg(feature = "mlx")]
    mlx_engine: super::mlx::MLXEngine,
    safetensors_engine: super::safetensors_native::SafeTensorsEngine,
    // Note: loaded_models removed as caching is not currently implemented
}

impl Default for InferenceEngineAdapter {
    fn default() -> Self {
        Self::new()
    }
}

impl InferenceEngineAdapter {
    pub fn new() -> Self {
        Self {
            #[cfg(feature = "huggingface")]
            huggingface_engine: super::huggingface::HuggingFaceEngine::new(),
            #[cfg(feature = "llama")]
            llama_engine: super::llama::LlamaEngine::new(),
            #[cfg(feature = "mlx")]
            mlx_engine: super::mlx::MLXEngine::new(),
            safetensors_engine: super::safetensors_native::SafeTensorsEngine::new(),
        }
    }

    /// Create adapter with specific GPU backend from CLI
    pub fn new_with_backend(_gpu_backend: Option<&str>) -> Self {
        Self {
            #[cfg(feature = "huggingface")]
            huggingface_engine: super::huggingface::HuggingFaceEngine::new(),
            #[cfg(feature = "llama")]
            llama_engine: super::llama::LlamaEngine::new_with_backend(_gpu_backend),
            #[cfg(feature = "mlx")]
            mlx_engine: super::mlx::MLXEngine::new(),
            safetensors_engine: super::safetensors_native::SafeTensorsEngine::new(),
        }
    }

    /// Set MoE CPU offloading configuration for llama engine
    #[cfg(feature = "llama")]
    pub fn with_moe_config(mut self, cpu_moe_all: bool, n_cpu_moe: Option<usize>) -> Self {
        self.llama_engine = self.llama_engine.with_moe_config(cpu_moe_all, n_cpu_moe);
        self
    }

    /// Auto-detect best backend for model
    fn select_backend(&self, spec: &ModelSpec) -> BackendChoice {
        // Check file extension and path patterns to determine optimal backend
        let path_str = spec.base_path.to_string_lossy();

<<<<<<< HEAD
        // FIRST: Check for explicit file extensions - these take priority over model IDs
=======
        // FIRST: Check for HuggingFace model IDs (format: "org/model-name")
        #[cfg(feature = "huggingface")]
        {
            if path_str.contains('/') && !path_str.contains('\\') && !path_str.contains('.') {
                // Looks like a HuggingFace model ID (has slash, no backslash, no file extension)
                return BackendChoice::HuggingFace;
            }
        }

        // Check for MLX files FIRST on Apple Silicon - best performance
        #[cfg(feature = "mlx")]
        {
            if let Some(ext) = spec.base_path.extension().and_then(|s| s.to_str()) {
                if ext == "npz" || ext == "mlx" {
                    // MLX native format
                    return BackendChoice::MLX;
                }
            }

            // Check if we're on Apple Silicon and model is MLX-compatible
            if cfg!(target_os = "macos") && std::env::consts::ARCH == "aarch64" {
                let model_name = spec.name.to_lowercase();
                if model_name.contains("llama")
                    || model_name.contains("mistral")
                    || model_name.contains("phi")
                    || model_name.contains("qwen")
                {
                    // Prefer MLX for known compatible models on Apple Silicon
                    return BackendChoice::MLX;
                }
            }
        }

        // Check for SafeTensors files SECOND - native Rust implementation
>>>>>>> a7a5fdd2
        if let Some(ext) = spec.base_path.extension().and_then(|s| s.to_str()) {
            match ext {
                "safetensors" => {
                    // SafeTensors files ALWAYS use SafeTensors engine, regardless of source
                    return BackendChoice::SafeTensors;
                }
                "gguf" => {
                    #[cfg(feature = "llama")]
                    {
                        return BackendChoice::Llama;
                    }
                    #[cfg(not(feature = "llama"))]
                    {
                        // This shouldn't happen with default features, but handle gracefully
                        panic!("GGUF file detected but llama feature not enabled. Please install with --features llama");
                    }
                }
                #[cfg(feature = "mlx")]
                "npz" | "mlx" => {
                    // MLX native format
                    return BackendChoice::MLX;
                }
                _ => {} // Continue with other checks
            }
        }

        // SECOND: Check for HuggingFace model IDs (format: "org/model-name")
        #[cfg(feature = "huggingface")]
        {
            if path_str.contains('/') && !path_str.contains('\\') && !path_str.contains('.') {
                // Looks like a HuggingFace model ID (has slash, no backslash, no file extension)
                return BackendChoice::HuggingFace;
            }
        }

        // THIRD: Check for MLX compatibility on Apple Silicon
        #[cfg(feature = "mlx")]
        {
            // Check if we're on Apple Silicon and model is MLX-compatible
            if cfg!(target_os = "macos") && std::env::consts::ARCH == "aarch64" {
                let model_name = spec.name.to_lowercase();
                if model_name.contains("llama")
                    || model_name.contains("mistral")
                    || model_name.contains("phi")
                    || model_name.contains("qwen")
                {
                    // Prefer MLX for known compatible models on Apple Silicon
                    return BackendChoice::MLX;
                }
            }
        }

        // FOURTH: Check for Ollama blob files and other patterns

        // Check for Ollama blob files (GGUF files without extension)
        if path_str.contains("ollama") && path_str.contains("blobs") && path_str.contains("sha256-")
        {
            #[cfg(feature = "llama")]
            {
                return BackendChoice::Llama;
            }
            #[cfg(not(feature = "llama"))]
            {
                #[cfg(feature = "huggingface")]
                {
                    return BackendChoice::HuggingFace;
                }
                #[cfg(not(feature = "huggingface"))]
                {
                    panic!("Ollama blob detected but no backend enabled");
                }
            }
        }

        // Check for other patterns that indicate GGUF files
        if path_str.contains(".gguf")
            || spec.name.contains("llama")
            || spec.name.contains("phi")
            || spec.name.contains("qwen")
            || spec.name.contains("gemma")
            || spec.name.contains("mistral")
        {
            #[cfg(feature = "llama")]
            {
                return BackendChoice::Llama;
            }
            #[cfg(not(feature = "llama"))]
            {
                #[cfg(feature = "huggingface")]
                {
                    return BackendChoice::HuggingFace;
                }
                #[cfg(not(feature = "huggingface"))]
                {
                    panic!("GGUF model detected but no backend enabled");
                }
            }
        }

        // Default to HuggingFace for other models
        #[cfg(feature = "huggingface")]
        {
            BackendChoice::HuggingFace
        }
        #[cfg(not(feature = "huggingface"))]
        {
            #[cfg(feature = "llama")]
            {
                BackendChoice::Llama
            }
            #[cfg(not(feature = "llama"))]
            {
                panic!("No backend features enabled. Please compile with --features llama or --features huggingface");
            }
        }
    }
}

#[derive(Debug, Clone, PartialEq)]
enum BackendChoice {
    #[cfg(feature = "llama")]
    Llama,
    #[cfg(feature = "huggingface")]
    HuggingFace,
    #[cfg(feature = "mlx")]
    #[allow(clippy::upper_case_acronyms)]
    MLX,
    SafeTensors,
}

#[async_trait]
impl InferenceEngine for InferenceEngineAdapter {
    async fn load(&self, spec: &ModelSpec) -> Result<Box<dyn LoadedModel>> {
        // Select backend and load model directly (no caching for now to avoid complexity)
        let backend = self.select_backend(spec);
        match backend {
            BackendChoice::SafeTensors => {
                // Use native SafeTensors engine - NO Python dependency!
                self.safetensors_engine.load(spec).await
            }
            #[cfg(feature = "mlx")]
            BackendChoice::MLX => {
                // Use MLX engine for Apple Silicon Metal GPU acceleration
                self.mlx_engine.load(spec).await
            }
            #[cfg(feature = "llama")]
            BackendChoice::Llama => self.llama_engine.load(spec).await,
            #[cfg(feature = "huggingface")]
            BackendChoice::HuggingFace => {
                // Convert to UniversalModelSpec for huggingface backend (for HF model IDs)
                let universal_spec = UniversalModelSpec {
                    name: spec.name.clone(),
                    backend: super::ModelBackend::HuggingFace {
                        base_model_id: spec.base_path.to_string_lossy().to_string(),
                        peft_path: spec.lora_path.as_ref().map(|p| p.to_path_buf()),
                        use_local: true,
                    },
                    template: spec.template.clone(),
                    ctx_len: spec.ctx_len,
                    device: "cpu".to_string(),
                    n_threads: spec.n_threads,
                };
                let universal_model = self.huggingface_engine.load(&universal_spec).await?;
                Ok(Box::new(UniversalModelWrapper {
                    model: universal_model,
                }))
            }
        }
    }
}

/// Wrapper to adapt UniversalModel to LoadedModel interface
#[cfg(feature = "huggingface")]
struct UniversalModelWrapper {
    model: Box<dyn UniversalModel>,
}

#[cfg(feature = "huggingface")]
#[async_trait]
impl LoadedModel for UniversalModelWrapper {
    async fn generate(
        &self,
        prompt: &str,
        opts: GenOptions,
        on_token: Option<Box<dyn FnMut(String) + Send>>,
    ) -> Result<String> {
        self.model.generate(prompt, opts, on_token).await
    }
}

// Note: Cached model references removed as they were unused placeholder code.
// Future implementation should use Arc<dyn LoadedModel> for proper model sharing.

#[cfg(test)]
mod tests {
    use super::*;
    use std::path::PathBuf;

    fn create_test_spec(name: &str, path: &str) -> ModelSpec {
        ModelSpec {
            name: name.to_string(),
            base_path: PathBuf::from(path),
            lora_path: None,
            template: None,
            ctx_len: 2048,
            n_threads: None,
        }
    }

    #[test]
    fn test_huggingface_model_id_detection() {
        let adapter = InferenceEngineAdapter::new();

        // Test HuggingFace model IDs
        let hf_spec = create_test_spec("qwen", "Qwen/Qwen3-Next-80B-A3B-Instruct");
        let backend = adapter.select_backend(&hf_spec);
        #[cfg(feature = "huggingface")]
        assert_eq!(backend, BackendChoice::HuggingFace);

        let hf_spec2 = create_test_spec("llama", "meta-llama/Llama-2-7b-chat-hf");
        let backend2 = adapter.select_backend(&hf_spec2);
        #[cfg(feature = "huggingface")]
        assert_eq!(backend2, BackendChoice::HuggingFace);
    }

    #[test]
    fn test_local_file_detection() {
        let adapter = InferenceEngineAdapter::new();

        // Test local files still work
        #[cfg(feature = "llama")]
        {
            let gguf_spec = create_test_spec("local", "model.gguf");
            let backend = adapter.select_backend(&gguf_spec);
            assert_eq!(backend, BackendChoice::Llama);
        }

        let safetensors_spec = create_test_spec("local", "model.safetensors");
        let backend2 = adapter.select_backend(&safetensors_spec);
        assert_eq!(backend2, BackendChoice::SafeTensors);

        // Test Windows paths (should not be treated as HF model IDs)
        #[cfg(feature = "llama")]
        {
            let windows_spec = create_test_spec("local", "C:\\path\\to\\model.gguf");
            let backend3 = adapter.select_backend(&windows_spec);
            assert_eq!(backend3, BackendChoice::Llama);
        }
    }
<<<<<<< HEAD

    #[test]
    fn test_safetensors_priority_over_huggingface() {
        let adapter = InferenceEngineAdapter::new();

        // SafeTensors files should ALWAYS use SafeTensors engine, even if from HuggingFace
        let safetensors_from_hf = create_test_spec("model", "/path/to/model.safetensors");
        let backend = adapter.select_backend(&safetensors_from_hf);
        assert_eq!(backend, BackendChoice::SafeTensors);

        // Even with complex paths containing slashes
        let safetensors_complex = create_test_spec(
            "model",
            "/models/huggingface/org/model/pytorch_model.safetensors",
        );
        let backend2 = adapter.select_backend(&safetensors_complex);
        assert_eq!(backend2, BackendChoice::SafeTensors);

        // Windows paths with safetensors
        let safetensors_windows =
            create_test_spec("model", "C:\\models\\org\\model\\model.safetensors");
        let backend3 = adapter.select_backend(&safetensors_windows);
        assert_eq!(backend3, BackendChoice::SafeTensors);
    }

    #[test]
    fn test_file_extension_priority() {
        let adapter = InferenceEngineAdapter::new();

        // File extensions should take priority over everything else
        let safetensors_spec = create_test_spec("llama-model", "path/to/llama.safetensors");
        let backend = adapter.select_backend(&safetensors_spec);
        assert_eq!(backend, BackendChoice::SafeTensors);

        #[cfg(feature = "llama")]
        {
            let gguf_spec = create_test_spec("mistral-model", "path/to/mistral.gguf");
            let backend2 = adapter.select_backend(&gguf_spec);
            assert_eq!(backend2, BackendChoice::Llama);
        }

        #[cfg(feature = "mlx")]
        {
            let mlx_spec = create_test_spec("qwen-model", "path/to/qwen.mlx");
            let backend3 = adapter.select_backend(&mlx_spec);
            assert_eq!(backend3, BackendChoice::MLX);
        }
    }
=======
>>>>>>> a7a5fdd2
}<|MERGE_RESOLUTION|>--- conflicted
+++ resolved
@@ -62,44 +62,7 @@
         // Check file extension and path patterns to determine optimal backend
         let path_str = spec.base_path.to_string_lossy();
 
-<<<<<<< HEAD
         // FIRST: Check for explicit file extensions - these take priority over model IDs
-=======
-        // FIRST: Check for HuggingFace model IDs (format: "org/model-name")
-        #[cfg(feature = "huggingface")]
-        {
-            if path_str.contains('/') && !path_str.contains('\\') && !path_str.contains('.') {
-                // Looks like a HuggingFace model ID (has slash, no backslash, no file extension)
-                return BackendChoice::HuggingFace;
-            }
-        }
-
-        // Check for MLX files FIRST on Apple Silicon - best performance
-        #[cfg(feature = "mlx")]
-        {
-            if let Some(ext) = spec.base_path.extension().and_then(|s| s.to_str()) {
-                if ext == "npz" || ext == "mlx" {
-                    // MLX native format
-                    return BackendChoice::MLX;
-                }
-            }
-
-            // Check if we're on Apple Silicon and model is MLX-compatible
-            if cfg!(target_os = "macos") && std::env::consts::ARCH == "aarch64" {
-                let model_name = spec.name.to_lowercase();
-                if model_name.contains("llama")
-                    || model_name.contains("mistral")
-                    || model_name.contains("phi")
-                    || model_name.contains("qwen")
-                {
-                    // Prefer MLX for known compatible models on Apple Silicon
-                    return BackendChoice::MLX;
-                }
-            }
-        }
-
-        // Check for SafeTensors files SECOND - native Rust implementation
->>>>>>> a7a5fdd2
         if let Some(ext) = spec.base_path.extension().and_then(|s| s.to_str()) {
             match ext {
                 "safetensors" => {
@@ -349,8 +312,6 @@
             assert_eq!(backend3, BackendChoice::Llama);
         }
     }
-<<<<<<< HEAD
-
     #[test]
     fn test_safetensors_priority_over_huggingface() {
         let adapter = InferenceEngineAdapter::new();
@@ -398,6 +359,4 @@
             assert_eq!(backend3, BackendChoice::MLX);
         }
     }
-=======
->>>>>>> a7a5fdd2
 }